--- conflicted
+++ resolved
@@ -8,23 +8,13 @@
   def apply(from: From): Builder[Elem, To] = apply(from, Vector())
   def apply(): Builder[Elem, To] = apply(Vector())
   
-<<<<<<< HEAD
-  def apply(from: From, map: Vector[ZContext]): Builder[Elem, To]
-  def apply(map: Vector[ZContext]): Builder[Elem, To]
-=======
-  def apply(from: From, map: =>Vector[(Int, Int, Group[Node] => Node)]): Builder[Elem, To]
-  def apply(map: =>Vector[(Int, Int, Group[Node] => Node)]): Builder[Elem, To]
->>>>>>> e39534ef
+  def apply(from: From, map: =>Vector[ZContext]): Builder[Elem, To]
+  def apply(map: =>Vector[ZContext]): Builder[Elem, To]
 }
 
 object CanBuildFromWithZipper {
   implicit def identityCanBuildFrom[From, Elem, To](implicit cbf: CanBuildFrom[From, Elem, To]): CanBuildFromWithZipper[From, Elem, To] = new CanBuildFromWithZipper[From, Elem, To] {
-<<<<<<< HEAD
-    def apply(from: From, map: Vector[ZContext]) = cbf.apply(from)
-    def apply(map: Vector[ZContext]) = cbf.apply()
-=======
-    def apply(from: From, map: =>Vector[(Int, Int, Group[Node] => Node)]) = cbf.apply(from)
-    def apply(map: =>Vector[(Int, Int, Group[Node] => Node)]) = cbf.apply()
->>>>>>> e39534ef
+    def apply(from: From, map: =>Vector[ZContext]) = cbf.apply(from)
+    def apply(map: =>Vector[ZContext]) = cbf.apply()
   }
 }