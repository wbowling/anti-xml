/*
 * Copyright (c) 2011, Daniel Spiewak
 * All rights reserved.
 * 
 * Redistribution and use in source and binary forms, with or without modification,
 * are permitted provided that the following conditions are met:
 * 
 * - Redistributions of source code must retain the above copyright notice, this
 *   list of conditions and the following disclaimer. 
 * - Redistributions in binary form must reproduce the above copyright notice, this
 *   list of conditions and the following disclaimer in the documentation and/or
 *   other materials provided with the distribution.
 * - Neither the name of "Anti-XML" nor the names of its contributors may
 *   be used to endorse or promote products derived from this software without
 *   specific prior written permission.
 * 
 * THIS SOFTWARE IS PROVIDED BY THE COPYRIGHT HOLDERS AND CONTRIBUTORS "AS IS" AND
 * ANY EXPRESS OR IMPLIED WARRANTIES, INCLUDING, BUT NOT LIMITED TO, THE IMPLIED
 * WARRANTIES OF MERCHANTABILITY AND FITNESS FOR A PARTICULAR PURPOSE ARE
 * DISCLAIMED. IN NO EVENT SHALL THE COPYRIGHT HOLDER OR CONTRIBUTORS BE LIABLE FOR
 * ANY DIRECT, INDIRECT, INCIDENTAL, SPECIAL, EXEMPLARY, OR CONSEQUENTIAL DAMAGES
 * (INCLUDING, BUT NOT LIMITED TO, PROCUREMENT OF SUBSTITUTE GOODS OR SERVICES;
 * LOSS OF USE, DATA, OR PROFITS; OR BUSINESS INTERRUPTION) HOWEVER CAUSED AND ON
 * ANY THEORY OF LIABILITY, WHETHER IN CONTRACT, STRICT LIABILITY, OR TORT
 * (INCLUDING NEGLIGENCE OR OTHERWISE) ARISING IN ANY WAY OUT OF THE USE OF THIS
 * SOFTWARE, EVEN IF ADVISED OF THE POSSIBILITY OF SUCH DAMAGE.
 */

package com.codecommit
package antixml

import util._

import scala.annotation.unchecked.uncheckedVariance

import scala.collection.{IndexedSeqLike, TraversableLike}
import scala.collection.generic.{CanBuildFrom, HasNewBuilder}
import scala.collection.immutable.{IndexedSeq, Vector, VectorBuilder}
import scala.collection.mutable.{ArrayBuffer, Builder, ListBuffer}

/**
 * Represents a collection of arbitrary nodes ([[com.codecommit.antixml.Node]])).
 * Note that this collection need not have a single root parent element.  Thus,
 * a valid `Group` could be as follows:
 *
 * {{{
 * Group(EntityRef("quot"), Text("Daniel is "), Elem(None, "em", Attributes(), Map(), Group(Text("delusional!"))), EntityRef("quot"))
 * }}}
 *
 * This would correspond to the following XML fragment (note: not actually well-formed
 * XML, since it is lacking a single root element):
 * 
 * {{{
 * &quot;Daniel is <em>delusional!</em>&quot;
 * }}}
 *
 * Note that unlike `scala.xml`, `Group` is ''not'' a special type of [[com.codecommit.antixml.Node]]!
 * This design decision has a very profound impact on the framework as a whole.
 * In general, the result is an API which is more consistent and more predictable
 * than it otherwise would have been.  However, it also resulted in some unfortunate
 * sacrifices: specifically, full XPath semantics.  The exact semantics of the
 * `\` and `\\` operators are defined in their respective scaladocs.
 * 
 * `Group` is parameterized based on the type of `Node` it contains.  In the
 * general case (such as the one illustrated above), this will be exactly `Node`.
 * However, there are some very common cases wherein a `Group` may have a more
 * specific type than just `Node`.  For example:
 *
 * {{{
 * val ns: Group[Node] = ...
 * val results = ns \ "name"
 * }}}
 *
 * In this example, `results` will have type `Group[Elem]`.  This is because the
 * selector employed (`"name"`) can ''only'' produce results of type `Elem`.  This
 * mechanism forms the basis for the typed selectors mechanism, which is extremely
 * powerful and serves to eliminate a great deal of boiler-plate casting when
 * traversing XML hierarchies.
 *
 * In the general case, `Group` is backed by an instance of [[scala.collection.immutable.Vector]].
 * This implementation detail is significant as it implies two things.  First,
 * the implementation of `Group` is truly immutable, meaning that there are no
 * tricky concurrency semantics to worry about.  Second, unlike `scala.xml` (which
 * backs its sequences by either `List` or `ArrayBuffer`, depending on phase of
 * the moon), it is possible to perform ''efficient'' random-access and updates
 * across the entire `Group`.  Random access is implemented by the `apply` method,
 * while random "updates" are implemented by the `updated` method.  Fast prepend
 * and append operations are also available.
 *
 * Beyond this, all standard collection operations are available on `Group` (e.g.
 * `flatMap`, `exists`, `collect`, `slice`, etc).  The appropriate incantations
 * have been spoken to allow these methods to return the correct type.  Thus, if
 * you `map` over a `Group` and your function returns something which extends
 * `Node`, the result will be a `Group`.  If your function returns something which
 * does ''not'' extend `Node` (e.g. `Int`), then the result will be something
 * else (probably a generic `IndexedSeq` backed by `Vector`).  `Group` itself
 * extends [[scala.collection.immutable.IndexedSeq]] and thus can be used in
 * situations which require this abstraction.
 *
 * @author Daniel Spiewak
 */
class Group[+A <: Node] private[antixml] (private[antixml] val nodes: VectorCase[A]) extends IndexedSeq[A] 
    with IndexedSeqLike[A, Group[A]] with Selectable[A] {
  
  override protected[this] def newBuilder = Group.newBuilder[A]
  
  def length = nodes.length
  
  def apply(i: Int) = nodes(i)
  
  /**
   * Efficient (and slightly tricky) overload of `+:` on parameters which are
   * specifically of type [[com.codecommit.antixml.Node]].
   */
  def +:[B >: A <: Node](node: B) = new Group(node +: nodes)
  
  /**
   * Efficient (and slightly tricky) overload of `:+` on parameters which are
   * specifically of type [[com.codecommit.antixml.Node]].
   */
  def :+[B >: A <: Node](node: B) = new Group(nodes :+ node)
  
  /**
   * Efficient (and slightly tricky) overload of `++` on parameters which are
   * specifically of type [[com.codecommit.antixml.Group]]`[_]`.
   */
  def ++[B >: A <: Node](that: Group[B]) = new Group(this.nodes ++ that.nodes)
  
  override def drop(n: Int) = new Group(nodes drop n)
  
  override def dropRight(n: Int) = new Group(nodes dropRight n)
  
  override def head = nodes.head
  
  override def init = new Group(nodes.init)
  
  override def iterator = nodes.iterator
  
  override def last = nodes.last
  
  override def lengthCompare(len: Int) = nodes lengthCompare len
  
  override def reverseIterator = nodes.reverseIterator
  
  override def slice(from: Int, until: Int) = new Group(nodes.slice(from, until))
  
  override def splitAt(n: Int) = {
    val (left, right) = nodes splitAt n
    (new Group(left), new Group(right))
  }
  
  override def tail = new Group(nodes.tail)
  
  override def take(n: Int) = new Group(nodes take n)
  
  override def takeRight(n: Int) = new Group(nodes takeRight n)
  
  /**
   * Merges adjacent [[com.codecommit.antixml.Text]] as well as adjacent
   * [[com.codecommit.antixml.CDATA]] nodes to produce a `Group` which represents
   * an identical XML fragment but with a minimized structure.  Slightly more
   * formally, for any XML fragment with ''n'' characters of textual data, there
   * are ''2^n^'' possible ways of representing that fragment as a `Group`.  All
   * of these representations are semantically distinct (i.e. structurally different
   * in memory) but logically equivalent in that they will all generate the same
   * XML fragment if serialized.  Of these ''2^n^'' distinct representations,
   * there will be exactly one representation which is ''minimal'', in that the
   * smallest possible number
   * of [[com.codecommit.antixml.Text]] and [[com.codecommit.antixml.CDATA]] nodes
   * are used to represent the textual data.  This form may be considered
   * "canonical".  This method converts an arbitrary `Group` into its canonical
   * form, a ''logically'' equivalent `Group` which represents the same XML fragment
   * in its structurally minimized form.
   * 
   * This method is perhaps best explained by an example:
   *
   * {{{
   * val xml = Group(Text("Daniel "), Text("Spiewak"))
   * xml.canonicalize    // => Group(Text("Daniel Spiewak"))
   * }}}
   *
   * The `Group` resulting from the `canonicalize` invocation will produce exactly
   * the same result as would `xml` were we to invoke the `toString` method on
   * each of them.  However, the canonicalized result has only one text node for
   * the entire character block, while `xml` (the original `Group`) has two.
   *
   * This is actually a very common gotcha in `scala.xml`.  The issue comes up
   * most frequently in the area of equality.  As you can see in the example above,
   * `xml` ''clearly'' will not be equivalent (according to the `equals` method)
   * to `xml.canonicalize`.  However, it is very natural to assume that these
   * two structures are in fact equal due to their ''logical'' equivalence in
   * that they represent the same textual XML fragment.  Oftentimes, people will
   * get around this issue in `scala.xml` by converting all `NodeSeq`(s) into
   * strings prior to comparison.  In Anti-XML, all that is necessary to handle
   * potential semantic divergence in cases of logical equality is to simply
   * invoke the `canonicalize` method on each of the two equality operands.
   */
  def canonicalize: Group[A] = {
    val (back, tail) = nodes.foldLeft((Group[Node](), None: Option[Either[String, String]])) {
      // primary Text
      case ((back, None), Text(str)) => (back, Some(Left(str)))
      case ((back, Some(Left(acc))), Text(str)) => (back, Some(Left(acc + str)))
      
      // primary CDATA
      case ((back, None), CDATA(str)) => (back, Some(Right(str)))
      case ((back, Some(Right(acc))), CDATA(str)) => (back, Some(Right(acc + str)))
      
      // cross-over
      case ((back, Some(Left(acc))), CDATA(str)) => (back :+ Text(acc), Some(Right(str)))
      case ((back, Some(Right(acc))), Text(str)) => (back :+ CDATA(acc), Some(Left(str)))
      
      // terminal recursive
      case ((back, Some(Left(acc))), Elem(prefix, name, attrs, scope, children)) =>
        (back :+ Text(acc) :+ Elem(prefix, name, attrs, scope, children.canonicalize), None)
      
      case ((back, Some(Right(acc))), Elem(prefix, name, attrs, scope, children)) =>
        (back :+ CDATA(acc) :+ Elem(prefix, name, attrs, scope, children.canonicalize), None)
      
      // primary recursive
      case ((back, None), Elem(prefix, name, attrs, scope, children)) =>
        (back :+ Elem(prefix, name, attrs, scope, children.canonicalize), None)
      
      // terminal normal
      case ((back, Some(Left(acc))), n) => (back :+ Text(acc) :+ n, None)
      case ((back, Some(Right(acc))), n) => (back :+ CDATA(acc) :+ n, None)
      
      // primary normal
      case ((back, None), n) => (back :+ n, None)
    }
    
    val result = tail map {
      case Left(str) => back :+ Text(str)
      case Right(str) => back :+ CDATA(str)
    } getOrElse back
    
    result.asInstanceOf[Group[A]]       // ugly, but safe; type-checker doesn't understand catamorphism
  }
  
  /**
   * Efficient (and slightly tricky) overload of `updated` on parameters which are
   * specifically of type [[com.codecommit.antixml.Node]].
   */
  def updated[B >: A <: Node](index: Int, node: B) = new Group(nodes.updated(index, node))
  
  override def toZipper: Zipper[A] = {
    new Group(nodes) with Zipper[A] {
      val map = Vector()
      def parent = error("Attempted to move up at root of the tree")
      override val hasValidContext = false
    }
  }
  
  /**
   * Produces a [[scala.collection.immutable.Vector]] which contains all of the
   * nodes in this `Group`.  This function is guaranteed to run in constant time.
   */
  def toVector = nodes.toVector
  
  def toGroup = this
  
  private[antixml] def toVectorCase: VectorCase[A] = nodes
  
  /**
   * Serializes the nodes in this `Group` into their most compact XML representation
   * and concatenates the result.  Note that the result of this method may not
   * be well-formed XML, since well-formed XML is required to have only a single
   * parent element (whereas a `Group` may contain multiple nodes at its top level).
   *
   * This is not a pretty-print.  The resulting XML will not be formatted in any
   * way.  It will be ''precisely'' the XML fragment represented by this `Group`,
   * no more and no less.
   *
   * @return The XML fragment represented by this `Group` in `String` form
   */
  override def toString = nodes.mkString

  private lazy val bloomFilter: BloomFilter = {
    // note: mutable and horrible for performance
    val names = new ListBuffer[String]
    var childFilter: BloomFilter = null
    
    for (node <- nodes) {
      node match {
        case Elem(_, name, _, _, children) => {
          names += name
          
          childFilter = if (childFilter == null)
            children.bloomFilter
          else
            childFilter ++ children.bloomFilter
        }
        
        case _ =>
      }
    }
    
    val ourFilter = BloomFilter(names)(1024)
    if (childFilter == null)
      ourFilter
    else
      ourFilter ++ childFilter
  }

<<<<<<< HEAD
  override protected def matches(selector: Selector[_]) =
=======
  override def matches(selector: Selector[_]) =
>>>>>>> e7eec352
    selector.elementName map bloomFilter.contains getOrElse true
}

/**
 * Factory singleton for `Group`.  This object is primarily used for creating
 * new `Group`(s) from specified nodes.
 */
object Group {
  implicit def canBuildFromWithZipper[A <: Node]: CanBuildFromWithZipper[Group[_], A, Zipper[A]] = {
    new CanBuildFromWithZipper[Group[_], A, Zipper[A]] {
<<<<<<< HEAD
      def apply(from: Group[_], baseMap: =>Vector[ZContext]): Builder[A, Zipper[A]] = {
=======
      def apply(outerParent: Group[_], baseMap: =>Vector[Option[ZContext]]): Builder[A, Zipper[A]] = {
>>>>>>> e7eec352
        VectorCase.newBuilder[A] mapResult { vec =>
          new Group(vec) with Zipper[A] {
            lazy val map = baseMap
            
            lazy val parent = outerParent match {
              case group: Group[Node] => group.toZipper
              case _ => error("No zipper context available")
            }
            
            override val hasValidContext = outerParent.isInstanceOf[Group[Node]]
          }
        }
      }
      
      def apply(baseMap: =>Vector[Option[ZContext]]): Builder[A, Zipper[A]] = {
        VectorCase.newBuilder[A] mapResult { vec =>
          new Group(vec) with Zipper[A] {
            lazy val map = baseMap
            def parent = error("No zipper context available")
            override val hasValidContext = false
          }
        }
      }
      
      def append(left: Zipper[A], right: Zipper[A]) = left ++ right
    }
  }
  
  def newBuilder[A <: Node] = VectorCase.newBuilder[A] mapResult { new Group(_) }
  
  /**
   * @return An empty [[com.codecommit.antixml.Group]] with the given parameter type.
   */
  def empty[A <: Node] = new Group[A](VectorCase.empty)
  
  /**
   * Builds a new group with the specified set of nodes in order.  The most specific
   * group type possible is selected (e.g. `Group[Elem]`).  This method delegates
   * to the `fromSeq` method.
   */
  def apply[A <: Node](nodes: A*) = fromSeq(nodes)
  
  /**
   * Builds a new group with the specified set of nodes in order.  The most specific
   * group type possible is selected (e.g. `Group[Elem]`).  If the given `Seq`
   * has the ''runtime'' type of [[scala.collection.immutable.Vector]], then no
   * copying will be performed and the resulting `Group` will be a simple wrapper
   * around the specified `Vector`.  However, if the `Seq` has ''any'' other
   * runtime type, its contents will be copied into a new `Vector` internal to
   * the resulting `Group`.  This design makes it impossible to accidentally
   * leak a mutable data structure into an XML tree.  If the performance
   * implications of the copy operation prove prohibitive, then you must attempt
   * to ensure that the sequences you pass to this method are always of type
   * `Vector`, since this will avoid the penalty.
   */
  def fromSeq[A <: Node](seq: Seq[A]) = new Group(VectorCase(seq: _*))
}<|MERGE_RESOLUTION|>--- conflicted
+++ resolved
@@ -301,11 +301,7 @@
       ourFilter ++ childFilter
   }
 
-<<<<<<< HEAD
-  override protected def matches(selector: Selector[_]) =
-=======
   override def matches(selector: Selector[_]) =
->>>>>>> e7eec352
     selector.elementName map bloomFilter.contains getOrElse true
 }
 
@@ -316,11 +312,7 @@
 object Group {
   implicit def canBuildFromWithZipper[A <: Node]: CanBuildFromWithZipper[Group[_], A, Zipper[A]] = {
     new CanBuildFromWithZipper[Group[_], A, Zipper[A]] {
-<<<<<<< HEAD
-      def apply(from: Group[_], baseMap: =>Vector[ZContext]): Builder[A, Zipper[A]] = {
-=======
       def apply(outerParent: Group[_], baseMap: =>Vector[Option[ZContext]]): Builder[A, Zipper[A]] = {
->>>>>>> e7eec352
         VectorCase.newBuilder[A] mapResult { vec =>
           new Group(vec) with Zipper[A] {
             lazy val map = baseMap
