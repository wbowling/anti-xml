--- conflicted
+++ resolved
@@ -57,68 +57,56 @@
     search(selector, Nil)
   
   // TODO optimize
-<<<<<<< HEAD
-  def \[B, That <: Traversable[B]](selector: Selector[B, That])(implicit cbf: CanBuildFrom[Group[A], B, That]): That = {
+  protected def search[B, That <: Traversable[B]](selector: Selector[B, That], pathToSelf: List[Group[Node] => Group[Node]])(implicit cbfwz: CanBuildFromWithZipper[Group[A], B, That]): That = {
     if (matches(selector)) {
-      this flatMap {
-        case Elem(_, _, _, children) => children collect selector
-        case _ => cbf().result
-      }
-    } else {
-      cbf().result
-=======
-  protected def search[B, That <: Traversable[B]](selector: Selector[B, That], pathToSelf: List[Group[Node] => Group[Node]])(implicit cbfwz: CanBuildFromWithZipper[Group[A], B, That]): That = {
-    val results = nodes map {
-      case e @ Elem(_, _, _, children) => {
-        val selectedWithIndexes = children.zipWithIndex flatMap {
-          case (n, i) if selector isDefinedAt n => Some(selector(n) -> i)
-          case _ => None
+      val results = nodes map {
+        case e @ Elem(_, _, _, children) => {
+          val selectedWithIndexes = children.zipWithIndex flatMap {
+            case (n, i) if selector isDefinedAt n => Some(selector(n) -> i)
+            case _ => None
+          }
+          
+          val indexes = selectedWithIndexes map { case (_, i) => i }
+          val selected = selectedWithIndexes map { case (e, _) => e }
+          
+          def rebuild(children2: Group[Node]) = {
+            val revisedChildren = (indexes zip children2).foldLeft(children) {
+              case (vec, (i, e)) => vec.updated(i, e)
+            }
+            e.copy(children=revisedChildren)
+          }
+          
+          Some((selected, rebuild _))
         }
         
-        val indexes = selectedWithIndexes map { case (_, i) => i }
-        val selected = selectedWithIndexes map { case (e, _) => e }
-        
-        def rebuild(children2: Group[Node]) = {
-          val revisedChildren = (indexes zip children2).foldLeft(children) {
-            case (vec, (i, e)) => vec.updated(i, e)
-          }
-          e.copy(children=revisedChildren)
-        }
-        
-        Some((selected, rebuild _))
+        case _ => None
       }
       
-      case _ => None
+      val (_, map) = results.foldLeft((0, Vector[(Int, Int, Group[Node] => Node)]())) {
+        case ((i, acc), Some((res, f))) if !res.isEmpty =>
+          (i + res.length, acc :+ (i, i + res.length, f))
+        
+        case ((i, acc), _) => (i, acc)
+      }
+      
+      val cat = results flatMap {
+        case Some((selected, _)) => selected
+        case None => Vector()
+      }
+      
+      val builder = cbfwz.apply(this, cbfwz.rebuild(this, map), pathToSelf)
+      builder ++= cat
+      builder.result
+    } else {
+      cbfwz().result
     }
-    
-    val (_, map) = results.foldLeft((0, Vector[(Int, Int, Group[Node] => Node)]())) {
-      case ((i, acc), Some((res, f))) if !res.isEmpty =>
-        (i + res.length, acc :+ (i, i + res.length, f))
-      
-      case ((i, acc), _) => (i, acc)
-    }
-    
-    val cat = results flatMap {
-      case Some((selected, _)) => selected
-      case None => Vector()
->>>>>>> a251c98e
-    }
-    
-    val builder = cbfwz.apply(this, cbfwz.rebuild(this, map), pathToSelf)
-    builder ++= cat
-    builder.result
   }
   
   // TODO optimize
   def \\[B, That <: IndexedSeq[B]](selector: Selector[B, That])(implicit cbfwz: CanBuildFromWithZipper[Traversable[_], B, That]): That = {
     val recursive = this flatMap {
-<<<<<<< HEAD
       case Elem(_, _, _, children) if matches(selector) => children \\ selector
-      case _ => cbf().result
-=======
-      case Elem(_, _, _, children) => children \\ selector
       case _ => cbfwz().result
->>>>>>> a251c98e
     }
     
     (this \ selector) ++ recursive
