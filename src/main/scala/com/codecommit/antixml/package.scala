package com.codecommit

package object antixml {
  // type NodeSeq = Group[Node]        // TODO triggers a compiler bug
  
<<<<<<< HEAD
  implicit def stringToSelector(name: String): Selector[Elem, Group[Elem]] =
    Selector({ case e @ Elem(_, `name`, _, _) => e }, Some(name))
=======
  implicit def stringToSelector(name: String): Selector[Elem, Zipper[Elem]] =
    Selector({ case e @ Elem(_, `name`, _, _) => e })
>>>>>>> a251c98e
  
  implicit def symbolToSelector(sym: Symbol): Selector[Elem, Zipper[Elem]] = {
    val Symbol(name) = sym
    stringToSelector(name)
  }

  val `*`: Selector[Node, Zipper[Node]] = Selector({ case n: Node => n })
}<|MERGE_RESOLUTION|>--- conflicted
+++ resolved
@@ -3,13 +3,8 @@
 package object antixml {
   // type NodeSeq = Group[Node]        // TODO triggers a compiler bug
   
-<<<<<<< HEAD
-  implicit def stringToSelector(name: String): Selector[Elem, Group[Elem]] =
+  implicit def stringToSelector(name: String): Selector[Elem, Zipper[Elem]] =
     Selector({ case e @ Elem(_, `name`, _, _) => e }, Some(name))
-=======
-  implicit def stringToSelector(name: String): Selector[Elem, Zipper[Elem]] =
-    Selector({ case e @ Elem(_, `name`, _, _) => e })
->>>>>>> a251c98e
   
   implicit def symbolToSelector(sym: Symbol): Selector[Elem, Zipper[Elem]] = {
     val Symbol(name) = sym
