--- conflicted
+++ resolved
@@ -1,590 +1,584 @@
-package com.codecommit.antixml
-
-import org.specs2.mutable._
-import org.specs2.ScalaCheck
-import org.scalacheck._
-<<<<<<< HEAD
-import org.specs2.matcher.DataTables
-import XML._
-import com.codecommit.antixml.DeepZipper._
-=======
-import XML._
-import com.codecommit.antixml.Zipper._
->>>>>>> 1eb98a0a
-import scala.io.Source
-
-class DeepZipperSpecs extends SpecificationWithJUnit with ScalaCheck  with XMLGenerators {
-
-  implicit val params = set(maxSize -> 10, minTestsOk -> 20)
-  val bookstore = resource("bookstore.xml")
-  val onlyBell = Group(<bookstore><book><title>For Whom the Bell Tolls</title><author>Hemmingway</author></book></bookstore>.convert)
-  val onlyPS = Group(<bookstore><book><title>Programming Scala</title><author>Dean Wampler</author><author>Alex Payne</author></book></bookstore>.convert)
-  
-  // TODO This is by no means exhaustive, just showing off what's possible.
-
-  "Deep Zipper selection" should {
-    // I'm lazy so the bookstore is hardcoded here.
-	// From some reason parsing indented literals gives errors when comparing results, using a single line string.
-    
-    val bookstore = fromString {
-      "<bookstore>" +
-        "<book>" +
-          "<title>For Whom the Bell Tolls</title>" +
-          "<author>Hemmingway</author>" +
-        "</book>" +
-        "<book>" +
-          "<title>I, Robot</title>" +
-          "<author>Isaac Asimov</author>" +
-        "</book>" +
-        "<book>" +
-          "<title>Programming Scala</title>" +
-          "<author>Dean Wampler</author>" +
-          "<author>Alex Payne</author>" +
-        "</book>" +
-      "</bookstore>" 
-    }
-      
-    val bookGroup = Group(bookstore)
-
-    "not modify the the content on clean unselection" in {
-      (bookstore \ 'book unselect) mustEqual bookGroup
-      (bookstore \\ 'book unselect) mustEqual bookGroup
-      (bookstore \ 'book \\ 'title).unselect.unselect mustEqual bookGroup
-    }
-
-    "modify on any level" in {
-      val authors = bookstore \\ 'author
-      val newAuthor = <author>Tolkien</author>.convert
-      val newBooks =
-        authors.
-          updated(0, newAuthor).
-          updated(1, newAuthor).
-          updated(2, newAuthor).
-          updated(3, newAuthor).
-        unselect
-
-      val res = fromString {
-        "<bookstore>" +
-          "<book>" +
-          "<title>For Whom the Bell Tolls</title>" +
-          "<author>Tolkien</author>" +
-          "</book>" +
-          "<book>" +
-          "<title>I, Robot</title>" +
-          "<author>Tolkien</author>" +
-          "</book>" +
-          "<book>" +
-          "<title>Programming Scala</title>" +
-          "<author>Tolkien</author>" +
-          "<author>Tolkien</author>" +
-          "</book>" +
-          "</bookstore>"
-      }  
-      
-      newBooks mustEqual Group(res)
-    }
-    
-    "perform consecutive selection/modification" in {
-      val titles = bookstore \\ 'book \ 'title 
-      val newBooks =
-        titles.
-          updated(0, <title>LOTR</title>.convert).
-          updated(1, <title>Hitchhikers Guide</title>.convert).
-          unselect.unselect
-          
-      val res = fromString {
-        "<bookstore>" +
-          "<book>" +
-          "<title>LOTR</title>" +
-          "<author>Hemmingway</author>" +
-          "</book>" +
-          "<book>" +
-          "<title>Hitchhikers Guide</title>" +
-          "<author>Isaac Asimov</author>" +
-          "</book>" +
-          "<book>" +
-          "<title>Programming Scala</title>" +
-          "<author>Dean Wampler</author>" +
-          "<author>Alex Payne</author>" +
-          "</book>" +
-          "</bookstore>"
-      }
-
-      newBooks mustEqual Group(res)
-      
-    }
-    
-    val all = bookstore \\ * 
-    
-    "resolve merging problems with the merge strategy 1" in {
-      val newBooks = all.updated(0, elem("erased")).updated(1, elem("replaced", Text("foo"))).unselect
-      
-      // notice how children are propagated from below  	
-      val res = fromString(
-        "<bookstore>" +
-          "<erased>" +
-            "<replaced>foo</replaced>" +
-            "<author>Hemmingway</author>" +
-          "</erased>" +
-          "<book>" +
-            "<title>I, Robot</title>" +
-            "<author>Isaac Asimov</author>" +
-          "</book>" +
-          "<book>" +
-            "<title>Programming Scala</title>" +
-            "<author>Dean Wampler</author>" +
-            "<author>Alex Payne</author>" +
-          "</book>" +
-        "</bookstore>")
-
-      newBooks mustEqual Group(res)
-    }
-    
-    "resolve merging problems with the merge strategy 2" in {
-      val newBooks =
-        all.
-          updated(1, elem("replaced", Text("foo"))).
-          updated(0, elem("erased")).
-          unselect
-
-      // this time the children are ignored, because the last change is at the root
-      val res = fromString(
-        "<bookstore>" +
-          "<erased/>" +
-          "<book>" +
-            "<title>I, Robot</title>" +
-            "<author>Isaac Asimov</author>" +
-          "</book>" +
-          "<book>" +
-            "<title>Programming Scala</title>" +
-            "<author>Dean Wampler</author>" +
-            "<author>Alex Payne</author>" +
-          "</book>" +
-        "</bookstore>")
-
-      newBooks mustEqual Group(res)
-    	
-    }
-
-    "just randomly modifying stuff" in {
-      val newBooks =
-        all.
-          updated(0, elem("boo")).
-          updated(1, elem("boo")).
-          updated(2, elem("boo")).
-          updated(3, elem("boo")).
-          updated(4, elem("boo")).
-          updated(5, elem("boo")).
-          updated(6, elem("boo")).
-          updated(7, elem("boo")).
-          updated(8, elem("boo")).
-          updated(9, elem("boo")).
-          updated(10, elem("boo")).
-          unselect
-
-      val res = fromString(
-        "<bookstore>" +
-           "<boo><boo><boo/></boo><boo><boo/></boo></boo>" +
-           "<boo><boo><boo/></boo><boo><boo/></boo></boo>" +
-           "<boo/>" +
-        "</bookstore>")
-        
-      newBooks mustEqual Group(res)
-          
-    }
-  }
-
-  /* 
-   * Copied the selection tests below from GroupSpecs and ZipperSpecs, modified them slightly to work with the Zipper
-   * Using the following rules:
-   *  \ is > on zipper 
-   *  \\ is ~ on zipper
-   *  
-   *  Text selector currently don't work on the zipper.
-   */
-  "DeepZipper#slice" should {
-    "work correctly in the presence of equal siblings" in {
-      val xml = Group(<a><b /><c1 /><b /><c2 /></a>.convert)
-      
-      val sliced = (xml > *).slice(1,3)
-      sliced mustEqual <a><c1 /><b /></a>.convert.children
-      sliced.unselect(0) mustEqual <a><c1 /><b /></a>.convert
-    }
-    
-  }
-
-  "DeepZipper updates within '\\' results" should {
-    "rebuild from empty result set" in {
-      val xml = Group(<parent><child/><child/></parent>.convert)
-      (xml \ 'foo).unselect mustEqual xml
-      (bookstore \ 'book \ 'foo).unselect mustEqual (bookstore \ 'book)
-      (bookstore \ 'book \ 'foo).unselect.unselect mustEqual Group(bookstore)
-    }
-
-    "rebuild updated at one level" in {
-      val books = bookstore \ "book"
-      val book0 = books(0).copy(attrs = Attributes("updated" -> "yes"))
-      val book2 = books(2).copy(attrs = Attributes("updated" -> "yes"))
-
-      val bookstore2: Group[Node] = books.updated(0, book0).updated(2, book2).unselect // ensure we have NodeSeq
-
-      // find afresh without using >
-      bookstore2.head.asInstanceOf[Elem].children(0).asInstanceOf[Elem].attrs mustEqual Attributes("updated" -> "yes")
-      bookstore2.head.asInstanceOf[Elem].children(1).asInstanceOf[Elem].attrs mustEqual Attributes()
-      bookstore2.head.asInstanceOf[Elem].children(2).asInstanceOf[Elem].attrs mustEqual Attributes("updated" -> "yes")
-    }
-
-    "rebuild updated at two levels" in {
-      val authors = bookstore \ "book" \ "author"
-      val author0 = authors(0).copy(attrs = Attributes("updated" -> "yes"))
-      val author2 = authors(2).copy(attrs = Attributes("updated" -> "yes"))
-      val author3 = authors(3).copy(attrs = Attributes("updated" -> "yes"))
-      
-      val bookstore2: Group[Node] = authors.updated(0, author0).updated(2, author2).updated(3, author3).unselect.unselect
-
-      // find afresh without using >
-      bookstore2.head.asInstanceOf[Elem].name mustEqual "bookstore"
-      bookstore2.head.asInstanceOf[Elem].children(0).asInstanceOf[Elem].name mustEqual "book"
-
-      bookstore2.head.asInstanceOf[Elem].children(0).asInstanceOf[Elem].children must haveSize(2)
-      bookstore2.head.asInstanceOf[Elem].children(0).asInstanceOf[Elem].children(1).asInstanceOf[Elem].attrs mustEqual Attributes("updated" -> "yes")
-
-      bookstore2.head.asInstanceOf[Elem].children(1).asInstanceOf[Elem].children must haveSize(2)
-      bookstore2.head.asInstanceOf[Elem].children(1).asInstanceOf[Elem].children(1).asInstanceOf[Elem].attrs mustEqual Attributes()
-
-      bookstore2.head.asInstanceOf[Elem].children(2).asInstanceOf[Elem].children must haveSize(3)
-      bookstore2.head.asInstanceOf[Elem].children(2).asInstanceOf[Elem].children(1).asInstanceOf[Elem].attrs mustEqual Attributes("updated" -> "yes")
-      bookstore2.head.asInstanceOf[Elem].children(2).asInstanceOf[Elem].children(2).asInstanceOf[Elem].attrs mustEqual Attributes("updated" -> "yes")
-    }
-
-    "rebuild after a map at the first level" in {
-      val books = bookstore \ "book"
-      val books2 = books map { _.copy(attrs=Attributes("updated" -> "yes")) }
-      
-      val bookstore2: Group[Node] = books2.unselect
-      bookstore2.head.asInstanceOf[Elem].children must haveSize(3)
-      
-      // find afresh without using >                                                    
-      bookstore2.head.asInstanceOf[Elem].children(0).asInstanceOf[Elem].attrs mustEqual Attributes("updated" -> "yes")
-      bookstore2.head.asInstanceOf[Elem].children(1).asInstanceOf[Elem].attrs mustEqual Attributes("updated" -> "yes")
-      bookstore2.head.asInstanceOf[Elem].children(2).asInstanceOf[Elem].attrs mustEqual Attributes("updated" -> "yes")
-    }
-    
-     "rebuild after a drop at the first level" in {
-      val books = bookstore \ "book"
-      val books2 = books drop 2
-      val bookstore2: Group[Node] = books2.unselect
-      
-      bookstore2 mustEqual onlyPS
-    }
-    
-    "rebuild after a slice at the first level" in {
-      val books = bookstore \ "book"
-      val books2 = books slice (2, 3)
-      val bookstore2: Group[Node] = books2.unselect
-      
-      bookstore2 mustEqual onlyPS
-    }
-    
-    "rebuild after a take at the first level" in {
-      val books = bookstore \ "book"
-      val books2 = books take 1
-      val bookstore2: Group[Node] = books2.unselect
-      
-      bookstore2 mustEqual onlyBell
-    }
-    
-    "rebuild after a splitAt at the first level" in {
-      val books = bookstore \ "book"
-      val (books2, books3) = books splitAt 1
-      val books4 = books3 drop 1
-      val bookstore2: Group[Node] = books2.unselect
-      val bookstore4: Group[Node] = books4.unselect
-      
-      bookstore2 mustEqual onlyBell
-      bookstore4 mustEqual onlyPS
-    }
-           
-    "rebuild after a flatMap at the first level" in {
-      val books = bookstore \ "book"
-      val books2 = books flatMap { 
-        case e @ Elem(_, _, _, _, children) if children.length > 2 =>
-          List(e.copy(attrs=Attributes("updated" -> "yes")), e.copy(attrs=Attributes("updated" -> "yes")))
-        
-        case _ => Nil
-      }
-      
-      val bookstore2: Group[Node] = books2.unselect
-      bookstore2.head.asInstanceOf[Elem].children must haveSize(2)
-      
-      // find afresh without using >
-      bookstore2.head.asInstanceOf[Elem].children(0).asInstanceOf[Elem].attrs mustEqual Attributes("updated" -> "yes")
-      bookstore2.head.asInstanceOf[Elem].children(1).asInstanceOf[Elem].attrs mustEqual Attributes("updated" -> "yes")
-      
-      (bookstore2 \ "book" \ "title" \ *) must beLike((_:Node) match { case Text("Programming Scala") => ok }).forall
-    }
-    
-    // my attempt at a "real world" test case"
-    "rebuild after non-trivial for-comprehension" in {
-      val titledBooks = for {
-        bookElem <- bookstore \ "book"
-        title <- bookElem \ "title" \ text
-        if !title.trim.isEmpty
-        val filteredChildren = bookElem.children filter { case Elem(None, "title", _, _, _) => false case _ => true }
-      } yield bookElem.copy(attrs=(bookElem.attrs + ("title" -> title)), children=filteredChildren)
-      
-      val bookstore2 = titledBooks.unselect
-      val expected = <bookstore><book title="For Whom the Bell Tolls"><author>Hemmingway</author></book><book title="I, Robot"><author>Isaac Asimov</author></book><book title="Programming Scala"><author>Dean Wampler</author><author>Alex Payne</author></book></bookstore>.convert
-      bookstore2 mustEqual Group(expected)
-    }
-    
-    "rebuild following identity map with selection miss at the top level" >> {
-      "with suffix miss" in {
-        val xml = Group(<parent><sub>Test1</sub><sub foo="test">Test2<subsub/></sub><sub bar="test2"/></parent>.convert, <miss/>.convert)
-        val xml2 = (xml \ "sub") map identity unselect
-        
-        xml2 mustEqual xml
-      }
-      
-      "with prefix miss" in {
-        val xml = Group(<miss/>.convert, <parent><sub>Test1</sub><sub foo="test">Test2<subsub/></sub><sub bar="test2"/></parent>.convert)
-        val xml2 = (xml \ "sub") map identity unselect
-        
-        xml2 mustEqual xml
-      }
-      
-      "with prefix and suffix miss" in {
-        val xml = Group(<miss/>.convert, <parent><sub>Test1</sub><sub foo="test">Test2<subsub/></sub><sub bar="test2"/></parent>.convert, <miss/>.convert)
-        val xml2 = (xml \ "sub") map identity unselect
-        
-        xml2 mustEqual xml
-      }
-    }
-    
-    "rebuild following identity map with selection miss at the second level" in {
-      val xml = Group(<parent><sub>Test1</sub><sub foo="test">Test2<subsub/></sub><miss/><sub bar="test2"/></parent>.convert)
-      val xml2 = (xml \ "sub") map identity unselect
-      
-      xml2 mustEqual xml
-    }
-    
-    "rebuild following filter at the first level" in {
-      val books = bookstore \ 'book
-      val bookstore2 = (books filter (books(1) !=)).unselect
-      
-      bookstore2.head must beLike {
-        case Elem(None, "bookstore", attrs, scopes, children) if attrs.isEmpty && scopes.isEmpty => {
-          children must haveSize(2)
-          children \ 'title \ text mustEqual Vector("For Whom the Bell Tolls", "Programming Scala")
-        }
-      }
-    }
-    
-    "rebuild following composed filters" in {
-      val books = bookstore \ 'book
-      val bookstore2 = (books filter (books(0) !=) filter (books(1) !=)).unselect
-      
-      bookstore2.head must beLike {
-        case Elem(None, "bookstore", attrs, scopes, children) if attrs.isEmpty && scopes.isEmpty => {
-          children must haveSize(1)
-          children \ 'title \ text mustEqual Vector("Programming Scala")
-        }
-      }
-    }
-    
-    "rebuild second level siblings following filter at the second level" in {
-      val titles = bookstore \ 'book \ 'title
-      val books2 = (titles filter (titles(1) ==)).unselect
-      
-      books2 must haveSize(3)
-      books2(0) mustEqual <book><author>Hemmingway</author></book>.convert
-      books2(1) mustEqual <book><title>I, Robot</title><author>Isaac Asimov</author></book>.convert
-      books2(2) mustEqual <book><author>Dean Wampler</author><author>Alex Payne</author></book>.convert
-    }
-
-        "rebuild following filter at the second level" in {
-          val titles = bookstore \ 'book \ 'title
-          val bookstore2 = (titles filter (titles(1) !=)).unselect.unselect
-          
-          bookstore2.head must beLike {
-            case Elem(None, "bookstore", attrs, scopes, children) if attrs.isEmpty && scopes.isEmpty =>
-              children must haveSize(3)
-          }
-          
-          val titles2 = bookstore2 \ 'book \ 'title
-          titles2 must haveSize(2)
-          (titles2 \ text) mustEqual Vector("For Whom the Bell Tolls", "Programming Scala")
-        }
-
-        "rebuild following 2 filters at the first level" in {
-          val books = bookstore \ 'book
-          val bookstore2 = (books filter (books(1) !=) filter (books(0) !=)).unselect
-          
-          bookstore2.head must beLike {
-            case Elem(None, "bookstore", attrs, scopes, children) if attrs.isEmpty && scopes.isEmpty => {
-              children must haveSize(1)
-              children \ 'title \ text mustEqual Vector("Programming Scala")
-            }
-          }      
-        }
-
-    "preserve flatMap order" in {
-      val original = <top><a/></top>.convert
-      val expanded = (original \ 'a) flatMap {
-        case e: Elem => for (i <- 0 until 10) yield e.copy(name = e.name + i)
-      }
-      val modified = expanded.unselect
-
-      modified must haveSize(1)
-      modified(0) mustEqual <top><a0/><a1/><a2/><a3/><a4/><a5/><a6/><a7/><a8/><a9/></top>.convert
-    }
-
-    "utility methods on DeepZipper" >> {
-      implicit val arbInt = Arbitrary(Gen.choose(0, 10))
-
-      "identity collect should return self" in check { (xml: Group[Node], n: Int) =>
-        val func = (0 until n).foldLeft(identity: Zipper[Node] => Zipper[Node]) { (g, _) =>
-          g andThen { _ collect { case e => e } }
-        }
-
-        func(xml.toZipper) mustEqual xml
-      }
-
-      "identity filter should return self" in check { xml: Group[Node] =>
-        val result = xml.toZipper filter Function.const(true)
-        result mustEqual xml
-      }
-
-      "identity filter and unselect should return self" in check { xml: Group[Node] =>
-        val sub = xml \ *
-        (sub filter Function.const(true) unselect) mustEqual xml
-      }
-    }
-  }
-
-  "Shallow selection on a DeepZipper" should {
-    "find an immediate descendant" in {
-      val ns = fromString("<parent><parent/></parent>")
-      ns \ "parent" mustEqual Group(elem("parent"))
-    }
-
-    "be referentially transparent" in {
-      val ns = fromString("<parent><parent/></parent>")
-      ns \ "parent" mustEqual Group(elem("parent"))
-      ns \ "parent" mustEqual Group(elem("parent"))
-    }
-
-    "find a subset of nodes" in {
-      val ns = fromString("<parent>Some<a/>text<b/>to\nreally<c/>confuse<a/><b/><d/>things<e/><a/><f/></parent>")
-      val result = Group(elem("a"), elem("a"), elem("a"))
-      ns \ "a" mustEqual result
-    }
-  }
-
-  "Deep selection on DeepZipper" should {
-    "return something of type Zipper on element select" in {
-      val ns = <foo/>.convert.toZipper
-      validate[Zipper[Elem]](ns \\ 'bar)
-    }
-
-    "find an immediate descendant" in {
-      val ns = fromString("<parent><parent/></parent>").toZipper
-      ns \\ "parent" mustEqual Group(elem("parent"))
-    }
-
-    "find a subset of nodes" in {
-      val ns = fromString("<parent>Some<a/>text<b/>to\nreally<c/>confuse<a/><b/><d/>things<e/><a/><f/></parent>").toZipper
-      val result = Group(elem("a"), elem("a"), elem("a"))
-      ns \\ "a" mustEqual result
-    }
-
-    "find and linearize a deep subset of nodes" in {
-      val ns = fromString("<parent>" +
-        "Some text" +
-        "<sub1><target>sub1</target></sub1>" +
-        "<target>top<sub1><target>top1</target><target>top2</target></sub1><target>top3-outer</target></target>" +
-        "<phoney><target>phoney</target></phoney>" + 
-        "More text" +
-        "<target>outside</target>" +
-        "</parent>").toZipper
-      
-      val result = fromString("<parent>" +
-        "<target>sub1</target>" +
-        "<target>top<sub1><target>top1</target><target>top2</target></sub1><target>top3-outer</target></target>" +
-        "<target>top1</target>" +
-        "<target>top2</target>" +
-        "<target>top3-outer</target>" +
-        "<target>phoney</target>" +
-        "<target>outside</target>" +
-        "</parent>")
-      ns \\ "target" mustEqual result.children
-    }
-  }
-  
-  "Short-circuit deep selection on DeepZipper" should {
-  
-    "find an immediate descendant" in {
-      val ns = fromString("<parent><parent/></parent>").toZipper
-      ns \\! "parent" mustEqual Group(elem("parent"))
-    }
-    
-    "find a subset of nodes" in {
-      val ns = fromString("<parent>Some<a/>text<b/>to\nreally<c/>confuse<a/><b/><d/>things<e/><a/><f/></parent>").toZipper
-      val result = Group(elem("a"), elem("a"), elem("a"))
-      ns \\! "a" mustEqual result
-    }
-    
-    "skip descendants of matching nodes in" in {
-      val ns = fromString("<parent>" +
-        "Some text" +
-        "<sub1><target>sub1</target></sub1>" +
-        "<target>top<sub1><target>top1</target><target>top2</target></sub1><target>top3-outer</target></target>" +
-        "<phoney><target>phoney</target></phoney>" + 
-        "More text" +
-        "<target>outside</target>" +
-        "</parent>").toZipper
-  
-      val result = fromString("<parent>" +
-        "<target>sub1</target>" +
-        "<target>top<sub1><target>top1</target><target>top2</target></sub1><target>top3-outer</target></target>" +
-        "<target>phoney</target>" +
-        "<target>outside</target>" +
-        "</parent>")
-      ns \\! "target" mustEqual result.children
-    }
-        
-  }
-   
-  "select on a DeepZipper" should {
-
-    "find a top level node" in {
-      val ns = fromString("<parent><parent/></parent>").toZipper
-      (ns select "parent") mustEqual ns
-    }
-    
-    "find a subset of nodes" in {
-      val ns = fromString("<TOP><a><x1/></a><b><y1/></b><a><x2/></a><b><y2/></b></TOP>").children.toZipper
-      val result = fromString("<TOP><a><x1/></a><a><x2/></a></TOP>").children
-      ns select "a" mustEqual result
-    }
-    
-    "only match the top level" in {
-      val ns = fromString("<TOP><a /><b><a /></b><a><a /></a></TOP>").children.toZipper
-      val result = fromString("<TOP><a /><a><a /></a></TOP>").children
-      ns select "a" mustEqual result      
-    }
-    
-  }
-     
-
-  def validate[Expected] = new {
-    def apply[A](a: A)(implicit evidence: A =:= Expected) = evidence must not beNull
-  }
-
-  def resource(filename: String) =
-    XML fromSource (Source fromURL (getClass getResource ("/" + filename)))
-
-  def elem(name: String) = Elem(None, name, Attributes(), Map(), Group())
-  def elem(name: String, children: Node*) = Elem(None, name, Attributes(), Map(), Group(children: _*))
-
+package com.codecommit.antixml
+
+import org.specs2.mutable._
+import org.specs2.ScalaCheck
+import org.scalacheck._
+import XML._
+import com.codecommit.antixml.Zipper._
+import scala.io.Source
+
+class DeepZipperSpecs extends SpecificationWithJUnit with ScalaCheck  with XMLGenerators {
+
+  implicit val params = set(maxSize -> 10, minTestsOk -> 20)
+  val bookstore = resource("bookstore.xml")
+  val onlyBell = Group(<bookstore><book><title>For Whom the Bell Tolls</title><author>Hemmingway</author></book></bookstore>.convert)
+  val onlyPS = Group(<bookstore><book><title>Programming Scala</title><author>Dean Wampler</author><author>Alex Payne</author></book></bookstore>.convert)
+  
+  // TODO This is by no means exhaustive, just showing off what's possible.
+
+  "Deep Zipper selection" should {
+    // I'm lazy so the bookstore is hardcoded here.
+	// From some reason parsing indented literals gives errors when comparing results, using a single line string.
+    
+    val bookstore = fromString {
+      "<bookstore>" +
+        "<book>" +
+          "<title>For Whom the Bell Tolls</title>" +
+          "<author>Hemmingway</author>" +
+        "</book>" +
+        "<book>" +
+          "<title>I, Robot</title>" +
+          "<author>Isaac Asimov</author>" +
+        "</book>" +
+        "<book>" +
+          "<title>Programming Scala</title>" +
+          "<author>Dean Wampler</author>" +
+          "<author>Alex Payne</author>" +
+        "</book>" +
+      "</bookstore>" 
+    }
+      
+    val bookGroup = Group(bookstore)
+
+    "not modify the the content on clean unselection" in {
+      (bookstore \ 'book unselect) mustEqual bookGroup
+      (bookstore \\ 'book unselect) mustEqual bookGroup
+      (bookstore \ 'book \\ 'title).unselect.unselect mustEqual bookGroup
+    }
+
+    "modify on any level" in {
+      val authors = bookstore \\ 'author
+      val newAuthor = <author>Tolkien</author>.convert
+      val newBooks =
+        authors.
+          updated(0, newAuthor).
+          updated(1, newAuthor).
+          updated(2, newAuthor).
+          updated(3, newAuthor).
+        unselect
+
+      val res = fromString {
+        "<bookstore>" +
+          "<book>" +
+          "<title>For Whom the Bell Tolls</title>" +
+          "<author>Tolkien</author>" +
+          "</book>" +
+          "<book>" +
+          "<title>I, Robot</title>" +
+          "<author>Tolkien</author>" +
+          "</book>" +
+          "<book>" +
+          "<title>Programming Scala</title>" +
+          "<author>Tolkien</author>" +
+          "<author>Tolkien</author>" +
+          "</book>" +
+          "</bookstore>"
+      }  
+      
+      newBooks mustEqual Group(res)
+    }
+    
+    "perform consecutive selection/modification" in {
+      val titles = bookstore \\ 'book \ 'title 
+      val newBooks =
+        titles.
+          updated(0, <title>LOTR</title>.convert).
+          updated(1, <title>Hitchhikers Guide</title>.convert).
+          unselect.unselect
+          
+      val res = fromString {
+        "<bookstore>" +
+          "<book>" +
+          "<title>LOTR</title>" +
+          "<author>Hemmingway</author>" +
+          "</book>" +
+          "<book>" +
+          "<title>Hitchhikers Guide</title>" +
+          "<author>Isaac Asimov</author>" +
+          "</book>" +
+          "<book>" +
+          "<title>Programming Scala</title>" +
+          "<author>Dean Wampler</author>" +
+          "<author>Alex Payne</author>" +
+          "</book>" +
+          "</bookstore>"
+      }
+
+      newBooks mustEqual Group(res)
+      
+    }
+    
+    val all = bookstore \\ * 
+    
+    "resolve merging problems with the merge strategy 1" in {
+      val newBooks = all.updated(0, elem("erased")).updated(1, elem("replaced", Text("foo"))).unselect
+      
+      // notice how children are propagated from below  	
+      val res = fromString(
+        "<bookstore>" +
+          "<erased>" +
+            "<replaced>foo</replaced>" +
+            "<author>Hemmingway</author>" +
+          "</erased>" +
+          "<book>" +
+            "<title>I, Robot</title>" +
+            "<author>Isaac Asimov</author>" +
+          "</book>" +
+          "<book>" +
+            "<title>Programming Scala</title>" +
+            "<author>Dean Wampler</author>" +
+            "<author>Alex Payne</author>" +
+          "</book>" +
+        "</bookstore>")
+
+      newBooks mustEqual Group(res)
+    }
+    
+    "resolve merging problems with the merge strategy 2" in {
+      val newBooks =
+        all.
+          updated(1, elem("replaced", Text("foo"))).
+          updated(0, elem("erased")).
+          unselect
+
+      // this time the children are ignored, because the last change is at the root
+      val res = fromString(
+        "<bookstore>" +
+          "<erased/>" +
+          "<book>" +
+            "<title>I, Robot</title>" +
+            "<author>Isaac Asimov</author>" +
+          "</book>" +
+          "<book>" +
+            "<title>Programming Scala</title>" +
+            "<author>Dean Wampler</author>" +
+            "<author>Alex Payne</author>" +
+          "</book>" +
+        "</bookstore>")
+
+      newBooks mustEqual Group(res)
+    	
+    }
+
+    "just randomly modifying stuff" in {
+      val newBooks =
+        all.
+          updated(0, elem("boo")).
+          updated(1, elem("boo")).
+          updated(2, elem("boo")).
+          updated(3, elem("boo")).
+          updated(4, elem("boo")).
+          updated(5, elem("boo")).
+          updated(6, elem("boo")).
+          updated(7, elem("boo")).
+          updated(8, elem("boo")).
+          updated(9, elem("boo")).
+          updated(10, elem("boo")).
+          unselect
+
+      val res = fromString(
+        "<bookstore>" +
+           "<boo><boo><boo/></boo><boo><boo/></boo></boo>" +
+           "<boo><boo><boo/></boo><boo><boo/></boo></boo>" +
+           "<boo/>" +
+        "</bookstore>")
+        
+      newBooks mustEqual Group(res)
+          
+    }
+  }
+
+  /* 
+   * Copied the selection tests below from GroupSpecs and ZipperSpecs, modified them slightly to work with the Zipper
+   * Using the following rules:
+   *  \ is > on zipper 
+   *  \\ is ~ on zipper
+   *  
+   *  Text selector currently don't work on the zipper.
+   */
+  "DeepZipper#slice" should {
+    "work correctly in the presence of equal siblings" in {
+      val xml = Group(<a><b /><c1 /><b /><c2 /></a>.convert)
+      
+      val sliced = (xml > *).slice(1,3)
+      sliced mustEqual <a><c1 /><b /></a>.convert.children
+      sliced.unselect(0) mustEqual <a><c1 /><b /></a>.convert
+    }
+    
+  }
+
+  "DeepZipper updates within '\\' results" should {
+    "rebuild from empty result set" in {
+      val xml = Group(<parent><child/><child/></parent>.convert)
+      (xml \ 'foo).unselect mustEqual xml
+      (bookstore \ 'book \ 'foo).unselect mustEqual (bookstore \ 'book)
+      (bookstore \ 'book \ 'foo).unselect.unselect mustEqual Group(bookstore)
+    }
+
+    "rebuild updated at one level" in {
+      val books = bookstore \ "book"
+      val book0 = books(0).copy(attrs = Attributes("updated" -> "yes"))
+      val book2 = books(2).copy(attrs = Attributes("updated" -> "yes"))
+
+      val bookstore2: Group[Node] = books.updated(0, book0).updated(2, book2).unselect // ensure we have NodeSeq
+
+      // find afresh without using >
+      bookstore2.head.asInstanceOf[Elem].children(0).asInstanceOf[Elem].attrs mustEqual Attributes("updated" -> "yes")
+      bookstore2.head.asInstanceOf[Elem].children(1).asInstanceOf[Elem].attrs mustEqual Attributes()
+      bookstore2.head.asInstanceOf[Elem].children(2).asInstanceOf[Elem].attrs mustEqual Attributes("updated" -> "yes")
+    }
+
+    "rebuild updated at two levels" in {
+      val authors = bookstore \ "book" \ "author"
+      val author0 = authors(0).copy(attrs = Attributes("updated" -> "yes"))
+      val author2 = authors(2).copy(attrs = Attributes("updated" -> "yes"))
+      val author3 = authors(3).copy(attrs = Attributes("updated" -> "yes"))
+      
+      val bookstore2: Group[Node] = authors.updated(0, author0).updated(2, author2).updated(3, author3).unselect.unselect
+
+      // find afresh without using >
+      bookstore2.head.asInstanceOf[Elem].name mustEqual "bookstore"
+      bookstore2.head.asInstanceOf[Elem].children(0).asInstanceOf[Elem].name mustEqual "book"
+
+      bookstore2.head.asInstanceOf[Elem].children(0).asInstanceOf[Elem].children must haveSize(2)
+      bookstore2.head.asInstanceOf[Elem].children(0).asInstanceOf[Elem].children(1).asInstanceOf[Elem].attrs mustEqual Attributes("updated" -> "yes")
+
+      bookstore2.head.asInstanceOf[Elem].children(1).asInstanceOf[Elem].children must haveSize(2)
+      bookstore2.head.asInstanceOf[Elem].children(1).asInstanceOf[Elem].children(1).asInstanceOf[Elem].attrs mustEqual Attributes()
+
+      bookstore2.head.asInstanceOf[Elem].children(2).asInstanceOf[Elem].children must haveSize(3)
+      bookstore2.head.asInstanceOf[Elem].children(2).asInstanceOf[Elem].children(1).asInstanceOf[Elem].attrs mustEqual Attributes("updated" -> "yes")
+      bookstore2.head.asInstanceOf[Elem].children(2).asInstanceOf[Elem].children(2).asInstanceOf[Elem].attrs mustEqual Attributes("updated" -> "yes")
+    }
+
+    "rebuild after a map at the first level" in {
+      val books = bookstore \ "book"
+      val books2 = books map { _.copy(attrs=Attributes("updated" -> "yes")) }
+      
+      val bookstore2: Group[Node] = books2.unselect
+      bookstore2.head.asInstanceOf[Elem].children must haveSize(3)
+      
+      // find afresh without using >                                                    
+      bookstore2.head.asInstanceOf[Elem].children(0).asInstanceOf[Elem].attrs mustEqual Attributes("updated" -> "yes")
+      bookstore2.head.asInstanceOf[Elem].children(1).asInstanceOf[Elem].attrs mustEqual Attributes("updated" -> "yes")
+      bookstore2.head.asInstanceOf[Elem].children(2).asInstanceOf[Elem].attrs mustEqual Attributes("updated" -> "yes")
+    }
+    
+     "rebuild after a drop at the first level" in {
+      val books = bookstore \ "book"
+      val books2 = books drop 2
+      val bookstore2: Group[Node] = books2.unselect
+      
+      bookstore2 mustEqual onlyPS
+    }
+    
+    "rebuild after a slice at the first level" in {
+      val books = bookstore \ "book"
+      val books2 = books slice (2, 3)
+      val bookstore2: Group[Node] = books2.unselect
+      
+      bookstore2 mustEqual onlyPS
+    }
+    
+    "rebuild after a take at the first level" in {
+      val books = bookstore \ "book"
+      val books2 = books take 1
+      val bookstore2: Group[Node] = books2.unselect
+      
+      bookstore2 mustEqual onlyBell
+    }
+    
+    "rebuild after a splitAt at the first level" in {
+      val books = bookstore \ "book"
+      val (books2, books3) = books splitAt 1
+      val books4 = books3 drop 1
+      val bookstore2: Group[Node] = books2.unselect
+      val bookstore4: Group[Node] = books4.unselect
+      
+      bookstore2 mustEqual onlyBell
+      bookstore4 mustEqual onlyPS
+    }
+           
+    "rebuild after a flatMap at the first level" in {
+      val books = bookstore \ "book"
+      val books2 = books flatMap { 
+        case e @ Elem(_, _, _, _, children) if children.length > 2 =>
+          List(e.copy(attrs=Attributes("updated" -> "yes")), e.copy(attrs=Attributes("updated" -> "yes")))
+        
+        case _ => Nil
+      }
+      
+      val bookstore2: Group[Node] = books2.unselect
+      bookstore2.head.asInstanceOf[Elem].children must haveSize(2)
+      
+      // find afresh without using >
+      bookstore2.head.asInstanceOf[Elem].children(0).asInstanceOf[Elem].attrs mustEqual Attributes("updated" -> "yes")
+      bookstore2.head.asInstanceOf[Elem].children(1).asInstanceOf[Elem].attrs mustEqual Attributes("updated" -> "yes")
+      
+      (bookstore2 \ "book" \ "title" \ *) must beLike((_:Node) match { case Text("Programming Scala") => ok }).forall
+    }
+    
+    // my attempt at a "real world" test case"
+    "rebuild after non-trivial for-comprehension" in {
+      val titledBooks = for {
+        bookElem <- bookstore \ "book"
+        title <- bookElem \ "title" \ text
+        if !title.trim.isEmpty
+        val filteredChildren = bookElem.children filter { case Elem(None, "title", _, _, _) => false case _ => true }
+      } yield bookElem.copy(attrs=(bookElem.attrs + ("title" -> title)), children=filteredChildren)
+      
+      val bookstore2 = titledBooks.unselect
+      val expected = <bookstore><book title="For Whom the Bell Tolls"><author>Hemmingway</author></book><book title="I, Robot"><author>Isaac Asimov</author></book><book title="Programming Scala"><author>Dean Wampler</author><author>Alex Payne</author></book></bookstore>.convert
+      bookstore2 mustEqual Group(expected)
+    }
+    
+    "rebuild following identity map with selection miss at the top level" >> {
+      "with suffix miss" in {
+        val xml = Group(<parent><sub>Test1</sub><sub foo="test">Test2<subsub/></sub><sub bar="test2"/></parent>.convert, <miss/>.convert)
+        val xml2 = (xml \ "sub") map identity unselect
+        
+        xml2 mustEqual xml
+      }
+      
+      "with prefix miss" in {
+        val xml = Group(<miss/>.convert, <parent><sub>Test1</sub><sub foo="test">Test2<subsub/></sub><sub bar="test2"/></parent>.convert)
+        val xml2 = (xml \ "sub") map identity unselect
+        
+        xml2 mustEqual xml
+      }
+      
+      "with prefix and suffix miss" in {
+        val xml = Group(<miss/>.convert, <parent><sub>Test1</sub><sub foo="test">Test2<subsub/></sub><sub bar="test2"/></parent>.convert, <miss/>.convert)
+        val xml2 = (xml \ "sub") map identity unselect
+        
+        xml2 mustEqual xml
+      }
+    }
+    
+    "rebuild following identity map with selection miss at the second level" in {
+      val xml = Group(<parent><sub>Test1</sub><sub foo="test">Test2<subsub/></sub><miss/><sub bar="test2"/></parent>.convert)
+      val xml2 = (xml \ "sub") map identity unselect
+      
+      xml2 mustEqual xml
+    }
+    
+    "rebuild following filter at the first level" in {
+      val books = bookstore \ 'book
+      val bookstore2 = (books filter (books(1) !=)).unselect
+      
+      bookstore2.head must beLike {
+        case Elem(None, "bookstore", attrs, scopes, children) if attrs.isEmpty && scopes.isEmpty => {
+          children must haveSize(2)
+          children \ 'title \ text mustEqual Vector("For Whom the Bell Tolls", "Programming Scala")
+        }
+      }
+    }
+    
+    "rebuild following composed filters" in {
+      val books = bookstore \ 'book
+      val bookstore2 = (books filter (books(0) !=) filter (books(1) !=)).unselect
+      
+      bookstore2.head must beLike {
+        case Elem(None, "bookstore", attrs, scopes, children) if attrs.isEmpty && scopes.isEmpty => {
+          children must haveSize(1)
+          children \ 'title \ text mustEqual Vector("Programming Scala")
+        }
+      }
+    }
+    
+    "rebuild second level siblings following filter at the second level" in {
+      val titles = bookstore \ 'book \ 'title
+      val books2 = (titles filter (titles(1) ==)).unselect
+      
+      books2 must haveSize(3)
+      books2(0) mustEqual <book><author>Hemmingway</author></book>.convert
+      books2(1) mustEqual <book><title>I, Robot</title><author>Isaac Asimov</author></book>.convert
+      books2(2) mustEqual <book><author>Dean Wampler</author><author>Alex Payne</author></book>.convert
+    }
+
+        "rebuild following filter at the second level" in {
+          val titles = bookstore \ 'book \ 'title
+          val bookstore2 = (titles filter (titles(1) !=)).unselect.unselect
+          
+          bookstore2.head must beLike {
+            case Elem(None, "bookstore", attrs, scopes, children) if attrs.isEmpty && scopes.isEmpty =>
+              children must haveSize(3)
+          }
+          
+          val titles2 = bookstore2 \ 'book \ 'title
+          titles2 must haveSize(2)
+          (titles2 \ text) mustEqual Vector("For Whom the Bell Tolls", "Programming Scala")
+        }
+
+        "rebuild following 2 filters at the first level" in {
+          val books = bookstore \ 'book
+          val bookstore2 = (books filter (books(1) !=) filter (books(0) !=)).unselect
+          
+          bookstore2.head must beLike {
+            case Elem(None, "bookstore", attrs, scopes, children) if attrs.isEmpty && scopes.isEmpty => {
+              children must haveSize(1)
+              children \ 'title \ text mustEqual Vector("Programming Scala")
+            }
+          }      
+        }
+
+    "preserve flatMap order" in {
+      val original = <top><a/></top>.convert
+      val expanded = (original \ 'a) flatMap {
+        case e: Elem => for (i <- 0 until 10) yield e.copy(name = e.name + i)
+      }
+      val modified = expanded.unselect
+
+      modified must haveSize(1)
+      modified(0) mustEqual <top><a0/><a1/><a2/><a3/><a4/><a5/><a6/><a7/><a8/><a9/></top>.convert
+    }
+
+    "utility methods on DeepZipper" >> {
+      implicit val arbInt = Arbitrary(Gen.choose(0, 10))
+
+      "identity collect should return self" in check { (xml: Group[Node], n: Int) =>
+        val func = (0 until n).foldLeft(identity: Zipper[Node] => Zipper[Node]) { (g, _) =>
+          g andThen { _ collect { case e => e } }
+        }
+
+        func(xml.toZipper) mustEqual xml
+      }
+
+      "identity filter should return self" in check { xml: Group[Node] =>
+        val result = xml.toZipper filter Function.const(true)
+        result mustEqual xml
+      }
+
+      "identity filter and unselect should return self" in check { xml: Group[Node] =>
+        val sub = xml \ *
+        (sub filter Function.const(true) unselect) mustEqual xml
+      }
+    }
+  }
+
+  "Shallow selection on a DeepZipper" should {
+    "find an immediate descendant" in {
+      val ns = fromString("<parent><parent/></parent>")
+      ns \ "parent" mustEqual Group(elem("parent"))
+    }
+
+    "be referentially transparent" in {
+      val ns = fromString("<parent><parent/></parent>")
+      ns \ "parent" mustEqual Group(elem("parent"))
+      ns \ "parent" mustEqual Group(elem("parent"))
+    }
+
+    "find a subset of nodes" in {
+      val ns = fromString("<parent>Some<a/>text<b/>to\nreally<c/>confuse<a/><b/><d/>things<e/><a/><f/></parent>")
+      val result = Group(elem("a"), elem("a"), elem("a"))
+      ns \ "a" mustEqual result
+    }
+  }
+
+  "Deep selection on DeepZipper" should {
+    "return something of type Zipper on element select" in {
+      val ns = <foo/>.convert.toZipper
+      validate[Zipper[Elem]](ns \\ 'bar)
+    }
+
+    "find an immediate descendant" in {
+      val ns = fromString("<parent><parent/></parent>").toZipper
+      ns \\ "parent" mustEqual Group(elem("parent"))
+    }
+
+    "find a subset of nodes" in {
+      val ns = fromString("<parent>Some<a/>text<b/>to\nreally<c/>confuse<a/><b/><d/>things<e/><a/><f/></parent>").toZipper
+      val result = Group(elem("a"), elem("a"), elem("a"))
+      ns \\ "a" mustEqual result
+    }
+
+    "find and linearize a deep subset of nodes" in {
+      val ns = fromString("<parent>" +
+        "Some text" +
+        "<sub1><target>sub1</target></sub1>" +
+        "<target>top<sub1><target>top1</target><target>top2</target></sub1><target>top3-outer</target></target>" +
+        "<phoney><target>phoney</target></phoney>" + 
+        "More text" +
+        "<target>outside</target>" +
+        "</parent>").toZipper
+      
+      val result = fromString("<parent>" +
+        "<target>sub1</target>" +
+        "<target>top<sub1><target>top1</target><target>top2</target></sub1><target>top3-outer</target></target>" +
+        "<target>top1</target>" +
+        "<target>top2</target>" +
+        "<target>top3-outer</target>" +
+        "<target>phoney</target>" +
+        "<target>outside</target>" +
+        "</parent>")
+      ns \\ "target" mustEqual result.children
+    }
+  }
+  
+  "Short-circuit deep selection on DeepZipper" should {
+  
+    "find an immediate descendant" in {
+      val ns = fromString("<parent><parent/></parent>").toZipper
+      ns \\! "parent" mustEqual Group(elem("parent"))
+    }
+    
+    "find a subset of nodes" in {
+      val ns = fromString("<parent>Some<a/>text<b/>to\nreally<c/>confuse<a/><b/><d/>things<e/><a/><f/></parent>").toZipper
+      val result = Group(elem("a"), elem("a"), elem("a"))
+      ns \\! "a" mustEqual result
+    }
+    
+    "skip descendants of matching nodes in" in {
+      val ns = fromString("<parent>" +
+        "Some text" +
+        "<sub1><target>sub1</target></sub1>" +
+        "<target>top<sub1><target>top1</target><target>top2</target></sub1><target>top3-outer</target></target>" +
+        "<phoney><target>phoney</target></phoney>" + 
+        "More text" +
+        "<target>outside</target>" +
+        "</parent>").toZipper
+  
+      val result = fromString("<parent>" +
+        "<target>sub1</target>" +
+        "<target>top<sub1><target>top1</target><target>top2</target></sub1><target>top3-outer</target></target>" +
+        "<target>phoney</target>" +
+        "<target>outside</target>" +
+        "</parent>")
+      ns \\! "target" mustEqual result.children
+    }
+        
+  }
+   
+  "select on a DeepZipper" should {
+
+    "find a top level node" in {
+      val ns = fromString("<parent><parent/></parent>").toZipper
+      (ns select "parent") mustEqual ns
+    }
+    
+    "find a subset of nodes" in {
+      val ns = fromString("<TOP><a><x1/></a><b><y1/></b><a><x2/></a><b><y2/></b></TOP>").children.toZipper
+      val result = fromString("<TOP><a><x1/></a><a><x2/></a></TOP>").children
+      ns select "a" mustEqual result
+    }
+    
+    "only match the top level" in {
+      val ns = fromString("<TOP><a /><b><a /></b><a><a /></a></TOP>").children.toZipper
+      val result = fromString("<TOP><a /><a><a /></a></TOP>").children
+      ns select "a" mustEqual result      
+    }
+    
+  }
+     
+
+  def validate[Expected] = new {
+    def apply[A](a: A)(implicit evidence: A =:= Expected) = evidence must not beNull
+  }
+
+  def resource(filename: String) =
+    XML fromSource (Source fromURL (getClass getResource ("/" + filename)))
+
+  def elem(name: String) = Elem(None, name, Attributes(), Map(), Group())
+  def elem(name: String, children: Node*) = Elem(None, name, Attributes(), Map(), Group(children: _*))
+
 }